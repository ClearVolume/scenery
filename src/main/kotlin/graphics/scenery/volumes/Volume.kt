package graphics.scenery.volumes

import cleargl.GLTypeEnum
import cleargl.GLVector
import coremem.enums.NativeTypeEnum
import graphics.scenery.*
import graphics.scenery.backends.Renderer
import graphics.scenery.backends.vulkan.toHexString
import graphics.scenery.numerics.OpenSimplexNoise
import graphics.scenery.numerics.Random
import graphics.scenery.utils.forEachParallel
import graphics.scenery.volumes.Volume.Colormap.ColormapBuffer
import graphics.scenery.volumes.Volume.Colormap.ColormapFile
import io.scif.SCIFIO
import io.scif.util.FormatTools
import org.lwjgl.system.MemoryUtil
import org.lwjgl.system.MemoryUtil.memAlloc
import sun.misc.Unsafe
import java.io.FileInputStream
import java.nio.ByteBuffer
import java.nio.file.Files
import java.nio.file.Path
import java.nio.file.Paths
import java.util.*
import java.util.concurrent.ConcurrentHashMap
import kotlin.concurrent.thread
import kotlin.math.abs
import kotlin.math.sqrt
import kotlin.properties.Delegates
import kotlin.reflect.KProperty
import kotlin.streams.toList

/**
 * Volume Rendering Node for scenery.
 * If [autosetProperties] is true, the node will automatically determine
 * the volumes' transfer function range.
 *
 * @author Ulrik Günther <hello@ulrik.is>
 * @author Martin Weigert <mweigert@mpi-cbg.de>
 */
@Suppress("unused")
open class Volume : Mesh("Volume") {
    data class VolumeDescriptor(val path: Path?,
                                val width: Long,
                                val height: Long,
                                val depth: Long,
                                val dataType: NativeTypeEnum,
                                val bytesPerVoxel: Int,
                                val data: ByteBuffer)

    /**
     * Histogram class.
     */
    class Histogram<T : Comparable<T>>(histogramSize: Int) {
        /** Bin storage for the histogram. */
        val bins: HashMap<T, Long> = HashMap(histogramSize)

        /** Adds a new value, putting it in the corresponding bin. */
        fun add(value: T) {
            bins[value] = (bins[value] ?: 0L) + 1L
        }

        /** Returns the minimum value contained in the histogram. */
        fun min(): T = bins.keys.minBy { it } ?: (0 as T)
        /** Returns the maximum value contained in the histogram. */
        fun max(): T = bins.keys.maxBy { it } ?: (0 as T)
    }

    val boxwidth = 1.0f

    /** Whether to allow setting the transfer range or not */
    var lockTransferRange = false

    /** Flexible [ShaderProperty] storage */
    @ShaderProperty var shaderProperties = hashMapOf<String, Any>()

    /**
     *  The rendering method used in the shader, can be
     *
     *  0 -- Local Maximum Intensity Projection
     *  1 -- Maximum Intensity Projection
     *  2 -- Alpha compositing
     */
    @ShaderProperty var renderingMethod: Int = 2

    /** Transfer function minimum */
    @ShaderProperty var trangemin = 0.00f
        set(value) {
            if(!lockTransferRange) {
                field = value
            }
        }

    /** Transfer function maximum */
    @ShaderProperty var trangemax = 1.0f
        set(value) {
            if(!lockTransferRange) {
                field = value
            }
        }

    /** Bounding box minimum in x direction */
    @ShaderProperty var boxMin_x = -boxwidth
    /** Bounding box minimum in y direction */
    @ShaderProperty var boxMin_y = -boxwidth
    /** Bounding box minimum in z direction */
    @ShaderProperty var boxMin_z = -boxwidth

    /** Bounding box maximum in x direction */
    @ShaderProperty var boxMax_x = boxwidth
    /** Bounding box maximum in y direction */
    @ShaderProperty var boxMax_y = boxwidth
    /** Bounding box maximum in z direction */
    @ShaderProperty var boxMax_z = boxwidth

    /** Maximum steps to take along a single ray through the volume */
    @ShaderProperty var stepSize = 0.01f
    /** Alpha blending factor */
    @ShaderProperty var alphaBlending = 1.0f
    /** Gamma exponent */
    @ShaderProperty var gamma = 1.0f

    /** Volume size in voxels along x direction */
    @ShaderProperty var sizeX by Delegates.observable(256) { property, old, new -> volumePropertyChanged(property, old, new) }
    /** Volume size in voxels along y direction */
    @ShaderProperty var sizeY by Delegates.observable(256) { property, old, new -> volumePropertyChanged(property, old, new) }
    /** Volume size in voxels along z direction */
    @ShaderProperty var sizeZ by Delegates.observable(256) { property, old, new -> volumePropertyChanged(property, old, new) }

    /** Voxel size in x direction */
    @ShaderProperty var voxelSizeX by Delegates.observable(1.0f) { property, old, new -> volumePropertyChanged(property, old, new) }
    /** Voxel size in y direction */
    @ShaderProperty var voxelSizeY by Delegates.observable(1.0f) { property, old, new -> volumePropertyChanged(property, old, new) }
    /** Voxel size in z direction */
    @ShaderProperty var voxelSizeZ by Delegates.observable(1.0f) { property, old, new -> volumePropertyChanged(property, old, new) }

    @ShaderProperty protected var dataRangeMin: Int = 0
    @ShaderProperty protected var dataRangeMax: Int = 255

    @ShaderProperty var kernelSize: Float = 0.01f
    @ShaderProperty var maxOcclusionDistance: Float = 0.01f
    @ShaderProperty var occlusionSteps: Int = 0

    @ShaderProperty var time: Float = System.nanoTime().toFloat()

    /** The transfer function to use for the volume. Flat by default. */
    var transferFunction: TransferFunction = TransferFunction.flat(1.0f)

    /**
     * Regenerates the [boundingBox] in case any relevant properties have changed.
     */
    protected fun <R> volumePropertyChanged(property: KProperty<*>, old: R, new: R) {
        boundingBox = generateBoundingBox()
    }

    /**
     * Color map class to contain lookup tables.
     * These can be file-based ([ColormapFile]), or buffer-based ([ColormapBuffer]).
     */
    sealed class Colormap {
        /**
         * File-based color map.
         */
        class ColormapFile(val filename: String) : Colormap()

        /**
         * Buffer-based color map.
         */
        class ColormapBuffer(val texture: GenericTexture) : Colormap()
    }

    /** Stores the available colormaps for transfer functions */
    var colormaps = HashMap<String, Colormap>()

    /** The active colormap, setting this will automatically update the color map texture */
    var colormap: String = "viridis"
        set(name) {
            colormaps[name]?.let { cm ->
                field = name
                when (cm) {
                    is Colormap.ColormapFile -> {
                        this@Volume.material.textures["normal"] = cm.filename
                    }

                    is Colormap.ColormapBuffer -> {
                        this@Volume.material.transferTextures["colormap"] = cm.texture
                        this@Volume.material.textures["normal"] = "fromBuffer:colormap"
                    }
                }

                this@Volume.material.needsTextureReload = true
                return
            }

            logger.error("Could not find colormap '$name'.")
        }

    /** Temporary storage for volume data */
    @Transient protected val volumes = ConcurrentHashMap<String, VolumeDescriptor>()

    /** Stores the current volume's name. Can be set to the path of a new volume */
    var currentVolume: String = ""
        set(value) {
            field = value
            if (value != "") {
                readFromRaw(Paths.get(field), true)
            }
        }

    init {
        // fake geometry
        this.vertices = BufferUtils.allocateFloatAndPut(
            floatArrayOf(
                -1.0f, -1.0f, 0.0f,
                1.0f, -1.0f, 0.0f,
                1.0f, 1.0f, 0.0f,
                -1.0f, 1.0f, 0.0f))

        this.normals = BufferUtils.allocateFloatAndPut(
            floatArrayOf(
                1.0f, 0.0f, 0.0f,
                0.0f, 1.0f, 0.0f,
                0.0f, 0.0f, 1.0f,
                0.0f, 0.0f, 1.0f))

        this.texcoords = BufferUtils.allocateFloatAndPut(
            floatArrayOf(
                0.0f, 0.0f,
                1.0f, 0.0f,
                1.0f, 1.0f,
                0.0f, 1.0f))

        this.indices = BufferUtils.allocateIntAndPut(
            intArrayOf(0, 1, 2, 0, 2, 3))

        this.geometryType = GeometryType.TRIANGLES
        this.vertexSize = 3
        this.texcoordSize = 2

        material = ShaderMaterial.fromClass(Volume::class.java)

        material.cullingMode = Material.CullingMode.None
        material.blending.transparent = true
        material.blending.sourceColorBlendFactor = Blending.BlendFactor.One
        material.blending.destinationColorBlendFactor = Blending.BlendFactor.OneMinusSrcAlpha
        material.blending.sourceAlphaBlendFactor = Blending.BlendFactor.One
        material.blending.destinationAlphaBlendFactor = Blending.BlendFactor.OneMinusSrcAlpha
        material.blending.colorBlending = Blending.BlendOp.add
        material.blending.alphaBlending = Blending.BlendOp.add

        colormaps["grays"] = Colormap.ColormapFile(Volume::class.java.getResource("colormap-grays.png").file)
        colormaps["hot"] = Colormap.ColormapFile(Volume::class.java.getResource("colormap-hot.png").file)
        colormaps["jet"] = Colormap.ColormapFile(Volume::class.java.getResource("colormap-jet.png").file)
        colormaps["plasma"] = Colormap.ColormapFile(Volume::class.java.getResource("colormap-plasma.png").file)
        colormaps["viridis"] = Colormap.ColormapFile(Volume::class.java.getResource("colormap-viridis.png").file)

        assignEmptyVolumeTexture()
    }

    /**
     * Preloads all volumes found in the path indicated by [file].
     * The folder is assumed to contain a `stacks.info` file containing volume metadata.
     */
    @JvmOverloads fun preloadRawFromPath(file: Path, dataType: NativeTypeEnum = NativeTypeEnum.UnsignedByte) {
        val id = file.fileName.toString()

        val infoFile = file.resolveSibling("stacks" + ".info")

        val lines = Files.lines(infoFile).toList()

        logger.debug("reading stacks.info (${lines.joinToString()}) (${lines.size} lines)")
        val dimensions = lines.get(0).split(",").map { it.toLong() }.toTypedArray()


        sizeX = dimensions[0].toInt()
        sizeY = dimensions[1].toInt()
        sizeZ = dimensions[2].toInt()

        logger.debug("setting voxelsize to $voxelSizeX x $voxelSizeY x $voxelSizeZ")
        logger.debug("setting min max to ${this.trangemin}, ${this.trangemax} ")
        logger.debug("setting alpha blending to ${this.alphaBlending}")
        logger.debug("setting dim to $sizeX, $sizeY, $sizeZ")


        if (volumes.containsKey(id)) {
            logger.info("$id is already in cache")
        } else {
            logger.info("Preloading $id from disk")
            val buffer = ByteArray(1024 * 1024)
            val stream = FileInputStream(file.toFile())
            val imageData: ByteBuffer = memAlloc((2 * dimensions[0] * dimensions[1] * dimensions[2]).toInt())

            logger.debug("${file.fileName}: Allocated ${imageData.capacity()} bytes for UINT16 image of ${dimensions.joinToString("x")}")

            val start = System.nanoTime()
            var bytesRead = stream.read(buffer, 0, buffer.size)
            while (bytesRead > -1) {
                imageData.put(buffer, 0, bytesRead)
                bytesRead = stream.read(buffer, 0, buffer.size)
            }
            val duration = (System.nanoTime() - start) / 10e5
            logger.debug("Reading took $duration ms")

            imageData.flip()

//            if (replace) {
//                volumes.clear()
//            }

            val descriptor = VolumeDescriptor(
                file,
                dimensions[0], dimensions[1], dimensions[2],
                dataType, dataType.bytesPerVoxel(), data = imageData
            )

            volumes.put(id, descriptor)
        }
    }

    private fun NativeTypeEnum.bytesPerVoxel(): Int {
        return when(this) {
            NativeTypeEnum.Byte -> 1
            NativeTypeEnum.UnsignedByte -> 1
            NativeTypeEnum.Short -> 2
            NativeTypeEnum.UnsignedShort -> 2
            NativeTypeEnum.Int -> 4
            NativeTypeEnum.UnsignedInt -> 4
            NativeTypeEnum.Long -> 8
            NativeTypeEnum.UnsignedLong -> 8
            NativeTypeEnum.HalfFloat -> 2
            NativeTypeEnum.Float -> 4
            NativeTypeEnum.Double -> 8
        }
    }

    /**
     * Reads volumetric data from a [buffer]. The volume will be given the name [id], and the
     * [buffer] is assumed to contain [x]*[y]*[z]*[bytesPerVoxel] bytes and be of the type
     * [dataType]. For anisotropic volumes, [voxelX], [voxelY] and [voxelZ] can be set appropriately.
     */
    @JvmOverloads fun readFromBuffer(id: String, buffer: ByteBuffer,
                       x: Long, y: Long, z: Long,
                       voxelX: Float, voxelY: Float, voxelZ: Float,
                       dataType: NativeTypeEnum = NativeTypeEnum.UnsignedInt, bytesPerVoxel: Int = 2,
                       allowDeallocation: Boolean = false) {
        sizeX = x.toInt()
        sizeY = y.toInt()
        sizeZ = z.toInt()

        val vol = if (volumes.containsKey(id)) {
            volumes.get(id)
        } else {
            val descriptor = VolumeDescriptor(
                null,
                x, y, z, dataType, bytesPerVoxel,
                buffer
            )

            volumes.put(id, descriptor)
            descriptor
        }

        if (vol != null) {
            assignVolumeTexture( longArrayOf( x, y, z ), vol, allowDeallocation)
        }
    }

    // Endianness conversion via Unsafe
    // by Peter Lawrey, https://stackoverflow.com/a/21089527/2129040
    private fun swapEndianUnsafe(bytes: ByteArray): ByteArray {
        assert(bytes.size % 4 == 0)
        var i = 0
        while (i < bytes.size) {
            UNSAFE.putInt(bytes, 1L*BYTES_OFFSET + i, Integer.reverseBytes(UNSAFE.getInt(bytes, 1L*BYTES_OFFSET + i)))
            i += 4
        }

        return bytes
    }

    /**
     * Reads volumetric data from a [file] using scifio, and if [replace] is true, will
     * replace the current volumes' buffer and mark it for deallocation.
     */
    fun readFrom(file: Path, replace: Boolean = false): String {
        if(file.normalize().toString().endsWith("raw")) {
            return readFromRaw(file, replace)
        }

        val reader = scifio.initializer().initializeReader(file.normalize().toString())

        with(reader.openPlane(0, 0)) {
            sizeX = lengths[0].toInt()
            sizeY = lengths[1].toInt()
            sizeZ = reader.getPlaneCount(0).toInt()
        }

        val id = file.fileName.toString()
        val bytesPerVoxel = reader.openPlane(0, 0).imageMetadata.bitsPerPixel/8
        reader.openPlane(0, 0).imageMetadata.pixelType

        val dataType = when(reader.openPlane(0, 0).imageMetadata.pixelType) {
            FormatTools.INT8 -> NativeTypeEnum.Byte
            FormatTools.INT16 -> NativeTypeEnum.Short
            FormatTools.INT32 -> NativeTypeEnum.Int

            FormatTools.UINT8 -> NativeTypeEnum.UnsignedByte
            FormatTools.UINT16 -> NativeTypeEnum.UnsignedShort
            FormatTools.UINT32 -> NativeTypeEnum.UnsignedInt

            FormatTools.FLOAT -> NativeTypeEnum.Float
            else -> {
                logger.error("Unknown scif.io pixel type ${reader.openPlane(0, 0).imageMetadata.pixelType}, assuming unsigned byte.")
                NativeTypeEnum.UnsignedByte
            }
        }

        val vol = if (volumes.containsKey(id)) {
            logger.info("Getting $id from cache")
            volumes.get(id)!!
        } else {
            logger.info("Loading $id from disk")
            val imageData: ByteBuffer = memAlloc((bytesPerVoxel * sizeX * sizeY * sizeZ))

            logger.info("${file.fileName}: Allocated ${imageData.capacity()} bytes for $dataType ${8*bytesPerVoxel}bit image of $sizeX/$sizeY/$sizeZ")

            val start = System.nanoTime()

//            if(reader.openPlane(0, 0).imageMetadata.isLittleEndian) {
                logger.info("Volume is little endian")
                (0 until reader.getPlaneCount(0)).forEach { plane ->
                    imageData.put(reader.openPlane(0, plane).bytes)
                }
//            } else {
//                logger.info("Volume is big endian")
//                (0 until reader.getPlaneCount(0)).forEach { plane ->
//                    imageData.put(swapEndianUnsafe(reader.openPlane(0, plane).bytes))
//                }
//            }

            val duration = (System.nanoTime() - start) / 10e5
            logger.info("Reading took $duration ms")

            imageData.flip()

            val descriptor = VolumeDescriptor(
                file,
                sizeX.toLong(), sizeY.toLong(), sizeZ.toLong(),
                dataType, bytesPerVoxel, data = imageData
            )

//            thread {
//                val histogram = Histogram<Int>(65536)
//                val buf = imageData.asShortBuffer()
//                while (buf.hasRemaining()) {
//                    histogram.add(buf.get().toInt() + Short.MAX_VALUE + 1)
//                }
//
//                logger.info("Min/max of $id: ${histogram.min()}/${histogram.max()} in ${histogram.bins.size} bins")
//
//                this.trangemin = histogram.min().toFloat()
//                this.trangemax = histogram.max().toFloat()
//            }

            volumes.put(id, descriptor)
            descriptor
        }

        assignVolumeTexture(longArrayOf(sizeX.toLong(), sizeY.toLong(), sizeZ.toLong()), vol, replace)

        return id
    }

    /**
     * Reads raw volumetric data from a [file]. If [autorange] is set, the transfer function range
     * will be determined automatically, if [cache] is true, the volume's data will be stored in [volumes] for
     * future use. If [replace] is set, the current volumes' buffer will be replace and marked for deallocation.
     *
     * Returns the new volumes' id.
     */
    fun readFromRaw(file: Path, replace: Boolean = false, autorange: Boolean = true, cache: Boolean = true): String {
        val infoFile = file.resolveSibling("stacks" + ".info")

        val lines = Files.lines(infoFile).toList()

        logger.debug("reading stacks.info (${lines.joinToString()}) (${lines.size} lines)")
        val dimensions = lines.get(0).split(",").map { it.toLong() }.toTypedArray()
        logger.debug("setting dim to ${dimensions.joinToString()}")

        sizeX = dimensions[0].toInt()
        sizeY = dimensions[1].toInt()
        sizeZ = dimensions[2].toInt()

        logger.debug("setting voxelsize to $voxelSizeX x $voxelSizeY x $voxelSizeZ")
        logger.debug("setting min max to $trangemin, $trangemax ")
        logger.debug("setting alpha blending to $alphaBlending")
        logger.debug("setting dim to $sizeX, $sizeY, $sizeZ")

        val id = file.fileName.toString()

        val vol = if (volumes.containsKey(id) && cache) {
            logger.info("Getting $id from cache")
            volumes.get(id)!!
        } else {
            logger.info("Loading $id from disk")
            val buffer = ByteArray(1024 * 1024)
            val stream = FileInputStream(file.toFile())
            val imageData: ByteBuffer = memAlloc((2 * dimensions[0] * dimensions[1] * dimensions[2]).toInt())

            logger.info("${file.fileName}: Allocated ${imageData.capacity()} bytes for UINT16 image of ${dimensions.joinToString("x")}")

            val start = System.nanoTime()
            var bytesRead = stream.read(buffer, 0, buffer.size)
            while (bytesRead > -1) {
                imageData.put(buffer, 0, bytesRead)
                bytesRead = stream.read(buffer, 0, buffer.size)
            }
            val duration = (System.nanoTime() - start) / 10e5
            logger.info("Reading took $duration ms")

            imageData.flip()

            val descriptor = VolumeDescriptor(
                file,
                dimensions[0], dimensions[1], dimensions[2],
                NativeTypeEnum.UnsignedShort, 2, data = imageData
            )

            if(autorange) {
                thread {
                    val histogram = Histogram<Int>(65536)
                    val buf = imageData.asShortBuffer()
                    while (buf.hasRemaining()) {
                        histogram.add(buf.get().toInt() + Short.MAX_VALUE + 1)
                    }

                    logger.info("Min/max of $id: ${histogram.min()}/${histogram.max()} in ${histogram.bins.size} bins")

                    this.trangemin = histogram.min().toFloat()
                    this.trangemax = histogram.max().toFloat()
                }
            }

            if(cache) {
                volumes.put(id, descriptor)
            }

            descriptor
        }

        assignVolumeTexture(dimensions.toLongArray(), vol, replace)

        return id
    }

    var assignment: (() -> Unit)? = null

    override fun preDraw() {
        if(transferFunction.stale) {
            logger.debug("Transfer function is stale, updating")
            material.transferTextures["transferFunction"] = GenericTexture(
                "transferFunction", GLVector(transferFunction.textureSize.toFloat(), transferFunction.textureHeight.toFloat(), 1.0f),
                channels = 1, type = GLTypeEnum.Float, contents = transferFunction.serialise(),
                repeatS = false, repeatT = false, repeatU = false)

            material.textures["diffuse"] = "fromBuffer:transferFunction"
            material.needsTextureReload = true

            time = System.nanoTime().toFloat()
        }

        assignment?.invoke()
    }

    protected fun NativeTypeEnum.toGLType() =
        when (this) {
            NativeTypeEnum.UnsignedInt -> GLTypeEnum.UnsignedInt
            NativeTypeEnum.Byte -> GLTypeEnum.Byte
            NativeTypeEnum.UnsignedByte -> GLTypeEnum.UnsignedByte
            NativeTypeEnum.Short -> GLTypeEnum.Short
            NativeTypeEnum.UnsignedShort -> GLTypeEnum.UnsignedShort
            NativeTypeEnum.Int -> GLTypeEnum.Int
            NativeTypeEnum.Long -> TODO()
            NativeTypeEnum.UnsignedLong -> TODO()
            NativeTypeEnum.HalfFloat -> TODO()
            NativeTypeEnum.Float -> GLTypeEnum.Float
            NativeTypeEnum.Double -> TODO()
        }

    protected fun assignEmptyVolumeTexture() {
        val emptyBuffer = BufferUtils.allocateByteAndPut(byteArrayOf(0x0, 0x0, 0x0, 0x0, 0x0, 0x0, 0x0, 0x0,
                                                                     0x0, 0x0, 0x0, 0x0, 0x0, 0x0, 0x0, 0x0))
        val dim = GLVector(2.0f, 2.0f, 2.0f)
        val gtv = GenericTexture("empty-volume", dim, 1, GLTypeEnum.UnsignedByte, emptyBuffer, false, false, normalized = true)

        material.transferTextures.put("empty-volume", gtv)
        material.textures.put("VolumeTextures", "fromBuffer:empty-volume")

        colormap = "viridis"
    }

    @Transient private val deallocations = ArrayDeque<ByteBuffer>()
    var deallocationThreshold = 50000

    protected fun assignVolumeTexture(dimensions: LongArray, descriptor: VolumeDescriptor, replace: Boolean) {
//        while(deallocations.size > deallocationThreshold) {
//            val last = deallocations.pollLast()
//            logger.debug("Time series: deallocating $last from ${deallocations.map { it.hashCode() }.joinToString(", ")}")
//            logger.trace("Address is ${MemoryUtil.memAddress(last).toHexString()}")
//        }

        val (min: Int, max: Int) = when(descriptor.dataType) {
             NativeTypeEnum.Byte -> 0 to 255
             NativeTypeEnum.UnsignedByte -> 0 to 255
             NativeTypeEnum.Short -> 0 to 65536
             NativeTypeEnum.UnsignedShort -> 0 to 65536
             NativeTypeEnum.Int -> 0 to Integer.MAX_VALUE
             NativeTypeEnum.UnsignedInt -> 0 to Integer.MAX_VALUE
             NativeTypeEnum.HalfFloat -> 0 to Float.MAX_VALUE.toInt()
             NativeTypeEnum.Float -> 0 to Float.MAX_VALUE.toInt()

             NativeTypeEnum.Long,
             NativeTypeEnum.UnsignedLong,
             NativeTypeEnum.Double -> throw UnsupportedOperationException("64bit volumes are not supported")
        }

        dataRangeMin = min
        dataRangeMax = max

        trangemin = min.toFloat()
        trangemax = max.toFloat()

        val dim = GLVector(dimensions[0].toFloat(), dimensions[1].toFloat(), dimensions[2].toFloat())
        val gtv = GenericTexture("VolumeTextures", dim,
            1, descriptor.dataType.toGLType(), descriptor.data, false, false, normalized = true)

        boundingBox = generateBoundingBox()

<<<<<<< HEAD

        if (this.lock.tryLock(10, TimeUnit.MILLISECONDS)) {
            logger.debug("$name: Assigning volume texture")
            this.material.transferTextures.put("VolumeTextures", gtv)?.let {
//                if (replace && it.name != "empty-volume" && !deallocations.contains(it.contents)) {
//                    deallocations.add(it.contents)
//                }
=======
        logger.debug("$name: Assigning volume texture")
        this.material.transferTextures.put("VolumeTextures", gtv)?.let {
            if (replace && it.name != "empty-volume" && !deallocations.contains(it.contents)) {
                deallocations.add(it.contents)
>>>>>>> 996b023c
            }
        }
        this.material.textures.put("VolumeTextures", "fromBuffer:VolumeTextures")
        this.material.needsTextureReload = true
    }

    /**
     * Sets the volume's transfer function range to [min] and [max].
     * Optionally, the range can be locked by setting [lock].
     */
    fun setTransfer(min: Float, max: Float, lock: Boolean = true) {
        lockTransferRange = false
        trangemin = min
        trangemax = max

        if(lock) {
            lockTransferRange = true
        }
    }

    /**
     * Creates this volume's [Node.OrientedBoundingBox], giving 2cm slack around the edges.
     * The volume's bounding box is calculated from voxel and physical size such that
     * 1 pixel = 1mm in world units.
     */
    override fun generateBoundingBox(): OrientedBoundingBox? {
        val slack = 0.02f
        val min = GLVector(
            -0.5f * sizeX * voxelSizeX * 0.001f - slack,
            -0.5f * sizeY * voxelSizeY * 0.001f - slack,
            -0.5f * sizeZ * voxelSizeZ * 0.001f - slack)
        val max = GLVector(
            1.5f * sizeX * voxelSizeX * 0.001f + slack,
            1.5f * sizeY * voxelSizeY * 0.001f + slack,
            1.5f * sizeZ * voxelSizeZ * 0.001f + slack)

        return OrientedBoundingBox(min, max)
    }

    /**
     * Volume node companion object for static functions.
     */
    companion object {
        val scifio: SCIFIO = SCIFIO()
        val UNSAFE: Unsafe
        val BYTES_OFFSET: Int

        init {
            try {
                val theUnsafe = Unsafe::class.java.getDeclaredField("theUnsafe")
                theUnsafe.isAccessible = true
                UNSAFE = theUnsafe.get(null) as Unsafe
                BYTES_OFFSET = UNSAFE.arrayBaseOffset(ByteArray::class.java)

            } catch (e: Exception) {
                throw AssertionError(e)
            }

        }

        /**
         * Generates a procedural volume based on the open simplex noise algorithm, with [size]^3 voxels.
         * [radius] sets the blob radius, while [shift] can be used to move through the continuous noise
         * volume, essentially offsetting the volume by the value given. [intoBuffer] can be used to
         * funnel the data into a pre-existing buffer, otherwise one will be allocated. [seed] can be
         * used to choose a seed for the PRNG.
         *
         * Returns the newly-allocated [ByteBuffer], or the one given in [intoBuffer], set to position 0.
         */
        @JvmStatic fun generateProceduralVolume(size: Long, radius: Float = 0.0f,
                                     seed: Long = Random.randomFromRange(0.0f, 133333337.0f).toLong(),
                                     shift: GLVector = GLVector.getNullVector(3),
                                     intoBuffer: ByteBuffer? = null, use16bit: Boolean = false): ByteBuffer {
            val f = 3.0f / size
            val center = size / 2.0f + 0.5f
            val noise = OpenSimplexNoise(seed)
            val (range, bytesPerVoxel) = if(use16bit) {
                65535 to 2
            } else {
                255 to 1
            }
            val byteSize = (size*size*size*bytesPerVoxel).toInt()

            val buffer = intoBuffer ?: memAlloc(byteSize * bytesPerVoxel)

            (0 until byteSize/bytesPerVoxel).chunked(byteSize/4).forEachParallel { subList ->
                subList.forEach {
                    val x = it.rem(size)
                    val y = (it / size).rem(size)
                    val z = it / (size * size)

                    val dx = center - x
                    val dy = center - y
                    val dz = center - z

                    val offset = abs(noise.random3D((x + shift.x()) * f, (y + shift.y()) * f, (z + shift.z()) * f))
                    val d = sqrt(dx * dx + dy * dy + dz * dz) / size

                    val result = if(radius > Math.ulp(1.0f)) {
                        if(d - offset < radius) { ((d-offset)*range).toShort() } else { 0 }
                    } else {
                        ((d - offset) * range).toShort()
                    }

                    if(use16bit) {
                        buffer.asShortBuffer().put(it, result)
                    } else {
                        buffer.put(it, result.toByte())
                    }
                }
            }

            return buffer
        }
    }
}<|MERGE_RESOLUTION|>--- conflicted
+++ resolved
@@ -636,22 +636,13 @@
 
         boundingBox = generateBoundingBox()
 
-<<<<<<< HEAD
-
-        if (this.lock.tryLock(10, TimeUnit.MILLISECONDS)) {
-            logger.debug("$name: Assigning volume texture")
-            this.material.transferTextures.put("VolumeTextures", gtv)?.let {
-//                if (replace && it.name != "empty-volume" && !deallocations.contains(it.contents)) {
-//                    deallocations.add(it.contents)
-//                }
-=======
         logger.debug("$name: Assigning volume texture")
         this.material.transferTextures.put("VolumeTextures", gtv)?.let {
             if (replace && it.name != "empty-volume" && !deallocations.contains(it.contents)) {
                 deallocations.add(it.contents)
->>>>>>> 996b023c
-            }
-        }
+            }
+        }
+
         this.material.textures.put("VolumeTextures", "fromBuffer:VolumeTextures")
         this.material.needsTextureReload = true
     }
