@file:Suppress("DEPRECATION")

package graphics.scenery.volumes

import bdv.tools.brightness.ConverterSetup
import bdv.tools.transformation.TransformedSource
import bdv.viewer.RequestRepaint
import bdv.viewer.state.SourceState
import graphics.scenery.*
import net.imglib2.realtransform.AffineTransform3D
import net.imglib2.type.numeric.ARGBType
import net.imglib2.type.numeric.integer.UnsignedByteType
import net.imglib2.type.numeric.integer.UnsignedShortType
import net.imglib2.type.volatiles.VolatileARGBType
import net.imglib2.type.volatiles.VolatileUnsignedByteType
import net.imglib2.type.volatiles.VolatileUnsignedShortType
import org.joml.Matrix4f
import org.joml.Vector2f
import tpietzsch.backend.Texture
import tpietzsch.backend.Texture3D
import tpietzsch.cache.*
import tpietzsch.example2.MultiVolumeShaderMip
import tpietzsch.example2.VolumeBlocks
import tpietzsch.example2.VolumeShaderSignature
import tpietzsch.multires.MultiResolutionStack3D
import tpietzsch.multires.SimpleStack3D
import tpietzsch.multires.SourceStacks
import tpietzsch.multires.Stack3D
import tpietzsch.shadergen.generate.Segment
import tpietzsch.shadergen.generate.SegmentTemplate
import tpietzsch.shadergen.generate.SegmentType
import java.nio.ByteBuffer
import java.nio.FloatBuffer
import java.nio.IntBuffer
import java.util.*
import java.util.concurrent.CopyOnWriteArrayList
import java.util.concurrent.ForkJoinPool
import java.util.function.BiConsumer
import kotlin.math.max
import kotlin.math.min
import kotlin.system.measureTimeMillis

/**
 * Class to handle rendering of multiple, arbitrary aligned, potentially multiresolution volumes.
 *
 * @author Ulrik Guenther <hello@ulrik.is>, Tobias Pietzsch <tpietzsch@mpi-cbg.de>
 */
@Suppress("DEPRECATION")
class VolumeManager(
    override var hub: Hub?,
    val useCompute: Boolean = false,
    val customSegments: Map<SegmentType, SegmentTemplate>? = null,
    val customBindings: BiConsumer<Map<SegmentType, SegmentTemplate>, Map<SegmentType, Segment>>? = null
) : Node(), Hubable, HasGeometry, RequestRepaint {
    /** How many elements does a vertex store? */
    override val vertexSize: Int = 3

    /** How many elements does a texture coordinate store? */
    override val texcoordSize: Int = 2

    /** The [GeometryType] of the [Node] */
    override var geometryType: GeometryType = GeometryType.TRIANGLES

    /** Array of the vertices. This buffer is _required_, but may empty. */
    override var vertices: FloatBuffer = BufferUtils.allocateFloatAndPut(
        floatArrayOf(
            -1.0f, -1.0f, 0.0f,
            1.0f, -1.0f, 0.0f,
            1.0f, 1.0f, 0.0f,
            -1.0f, 1.0f, 0.0f
        )
    )

    /** Array of the normals. This buffer is _required_, and may _only_ be empty if [vertices] is empty as well. */
    override var normals: FloatBuffer = BufferUtils.allocateFloatAndPut(
        floatArrayOf(
            1.0f, 0.0f, 0.0f,
            0.0f, 1.0f, 0.0f,
            0.0f, 0.0f, 1.0f,
            0.0f, 0.0f, 1.0f
        )
    )

    /** Array of the texture coordinates. Texture coordinates are optional. */
    override var texcoords: FloatBuffer = BufferUtils.allocateFloatAndPut(
        floatArrayOf(
            0.0f, 0.0f,
            1.0f, 0.0f,
            1.0f, 1.0f,
            0.0f, 1.0f
        )
    )

    /** Array of the indices to create an indexed mesh. Optional, but advisable to use to minimize the number of submitted vertices. */
    override var indices: IntBuffer = BufferUtils.allocateIntAndPut(
        intArrayOf(0, 1, 2, 0, 2, 3)
    )
    /**
     *  The rendering method used in the shader, can be
     *
     *  0 -- Local Maximum Intensity Projection
     *  1 -- Maximum Intensity Projection
     *  2 -- Alpha compositing
     */

    /** BDV shader context for this volume */
    var context = SceneryContext(this, useCompute)
        protected set

    /** Texture cache. */
    @Volatile
    protected var textureCache: TextureCache

    /** PBO chain for temporary data storage. */
    @Volatile
    protected var pboChain: PboChain

    /** Flexible [ShaderProperty] storage */
    @ShaderProperty
    var shaderProperties = hashMapOf<String, Any>()

    /** Set of [VolumeBlocks]. */
    protected var outOfCoreVolumes = ArrayList<VolumeBlocks>()
    var nodes = CopyOnWriteArrayList<Volume>()
        protected set
    protected var transferFunctionTextures = HashMap<SourceState<*>, Texture>()
    protected var colorMapTextures = HashMap<SourceState<*>, Texture>()

    /** Cache specification. */
    private val cacheSpec = CacheSpec(Texture.InternalFormat.R16, intArrayOf(32, 32, 32))

    private val renderStacksStates = CopyOnWriteArrayList<StackState>()

    private data class StackState(
        val stack: Stack3D<*>,
        val transferFunction: Texture,
        val colorMap: Texture,
        val converterSetup: ConverterSetup,
        val node: Volume
    )

    private val stackManager = SceneryStackManager()

    /** Whether to freeze the current set of blocks in-place. */
    var freezeRequiredBlocks = false

    /** Backing shader program */
    protected var prog = ArrayList<MultiVolumeShaderMip>()
    protected var progvol: MultiVolumeShaderMip? = null
    protected var renderStateUpdated = true

    protected var currentVolumeCount: Pair<Int, Int>

    /** Sets the maximum allowed step size in voxels. */
    var maxAllowedStepInVoxels = 1.0

    /** Numeric factor by which the step size may degrade on the far plane. */
    var farPlaneDegradation = 2.0

    // TODO: What happens when changing this? And should it change the mode for the current node only
    // or for all VolumeManager-managed nodes?
    var renderingMethod = Volume.RenderingMethod.AlphaBlending

    init {
        state = State.Created
        name = "VolumeManager"
        // fake geometry


        this.geometryType = GeometryType.TRIANGLES

        currentVolumeCount = 0 to 0

        val maxCacheSize =
            (hub?.get(SceneryElement.Settings) as? Settings)?.get("Renderer.MaxVolumeCacheSize", 512) ?: 512

        val cacheGridDimensions = TextureCache.findSuitableGridSize(cacheSpec, maxCacheSize)
        textureCache = TextureCache(cacheGridDimensions, cacheSpec)

        pboChain = PboChain(5, 100, textureCache)

        updateRenderState()
        needAtLeastNumVolumes(renderStacksStates.size)
        logger.debug("renderStacks.size=${renderStacksStates.size}, progs=${prog.size}")

        progvol = prog.lastOrNull()

        if (progvol != null) {
            updateProgram(context)
        }

        preDraw()
    }

    @Synchronized
    private fun recreateMaterial(context: SceneryContext) {
        shaderProperties.clear()
        shaderProperties["transform"] = Matrix4f()
        shaderProperties["viewportSize"] = Vector2f()
        shaderProperties["dsp"] = Vector2f()
        material.textures.clear()

        material = ShaderMaterial(context.factory)
        material.cullingMode = Material.CullingMode.None
        material.blending.transparent = true
        material.blending.sourceColorBlendFactor = Blending.BlendFactor.One
        material.blending.destinationColorBlendFactor = Blending.BlendFactor.OneMinusSrcAlpha
        material.blending.sourceAlphaBlendFactor = Blending.BlendFactor.One
        material.blending.destinationAlphaBlendFactor = Blending.BlendFactor.OneMinusSrcAlpha
        material.blending.colorBlending = Blending.BlendOp.add
        material.blending.alphaBlending = Blending.BlendOp.add
    }

    @Synchronized
    private fun updateProgram(context: SceneryContext) {
        logger.debug("Updating effective shader program to $progvol")
        recreateMaterial(context)

        progvol?.setTextureCache(textureCache)
        progvol?.use(context)
        progvol?.setUniforms(context)
//        progvol?.bindSamplers(context)


        getScene()?.activeObserver?.let { cam ->
            progvol?.setViewportWidth(cam.width)
            progvol?.setEffectiveViewportSize(cam.width, cam.height)
        }

//        context.clearBindings()
        renderStateUpdated = true

        context.uniformSetter.modified = true
        updateBlocks(context)
    }

    @Synchronized
    private fun needAtLeastNumVolumes(n: Int) {
        val outOfCoreVolumeCount = renderStacksStates.count { it.stack is MultiResolutionStack3D }
        val regularVolumeCount = renderStacksStates.count { it.stack is SimpleStack3D }
        logger.debug("$currentVolumeCount -> ooc:$outOfCoreVolumeCount reg:$regularVolumeCount")

        if (currentVolumeCount.first == outOfCoreVolumeCount && currentVolumeCount.second == regularVolumeCount) {
            logger.debug("Not updating shader, current one compatible with ooc:$outOfCoreVolumeCount reg:$regularVolumeCount")
            return
        }

        while (outOfCoreVolumes.size < n) {
            outOfCoreVolumes.add(VolumeBlocks(textureCache))
        }

        val signatures = renderStacksStates.map {
            val dataType = when (it.stack.type) {
                is VolatileUnsignedByteType,
                is UnsignedByteType -> VolumeShaderSignature.PixelType.UBYTE

                is VolatileUnsignedShortType,
                is UnsignedShortType -> VolumeShaderSignature.PixelType.USHORT

                is VolatileARGBType,
                is ARGBType -> VolumeShaderSignature.PixelType.ARGB
                else -> throw IllegalStateException("Unknown volume type ${it.stack.type.javaClass}")
            }

            val volumeType = when (it.stack) {
                is SimpleStack3D -> SourceStacks.SourceStackType.SIMPLE
                is MultiResolutionStack3D -> SourceStacks.SourceStackType.MULTIRESOLUTION
                else -> SourceStacks.SourceStackType.UNDEFINED
            }

            VolumeShaderSignature.VolumeSignature(volumeType, dataType)
        }

        val segments = MultiVolumeShaderMip.getDefaultSegments(true)
        segments[SegmentType.VertexShader] = SegmentTemplate(
            this.javaClass,
            "BDVVolume.vert"
        )
        segments[SegmentType.FragmentShader] = SegmentTemplate(
            this.javaClass,
            "BDVVolume.frag",
            "intersectBoundingBox", "vis", "SampleVolume", "Convert", "Accumulate"
        )
        segments[SegmentType.MaxDepth] = SegmentTemplate(
            this.javaClass,
            "MaxDepth.frag"
        )
        segments[SegmentType.SampleMultiresolutionVolume] = SegmentTemplate(
            "SampleBlockVolume.frag",
            "im",
            "sourcemin",
            "sourcemax",
            "intersectBoundingBox",
            "lutSampler",
            "transferFunction",
            "colorMap",
            "blockScales",
            "lutSize",
            "lutOffset",
            "sampleVolume",
            "convert",
            "slicingPlanes"
        )
        segments[SegmentType.SampleVolume] = SegmentTemplate(
            "SampleSimpleVolume.frag",
            "im", "sourcemax", "intersectBoundingBox",
            "volume", "transferFunction", "colorMap", "sampleVolume", "convert", "slicingPlanes"
        )
        segments[SegmentType.Convert] = SegmentTemplate(
            "Converter.frag",
            "convert", "offset", "scale"
        )
        segments[SegmentType.AccumulatorMultiresolution] = SegmentTemplate(
            "AccumulateBlockVolume.frag",
            "vis", "sampleVolume", "convert"
        )
        segments[SegmentType.Accumulator] = SegmentTemplate(
            "AccumulateSimpleVolume.frag",
            "vis", "sampleVolume", "convert"
        )

        customSegments?.forEach { type, segment -> segments[type] = segment }

        val additionalBindings = customBindings
            ?: BiConsumer { _: Map<SegmentType, SegmentTemplate>, instances: Map<SegmentType, Segment> ->
                logger.debug("Connecting additional bindings")
                instances[SegmentType.SampleMultiresolutionVolume]?.bind("convert", instances[SegmentType.Convert])
                instances[SegmentType.SampleVolume]?.bind("convert", instances[SegmentType.Convert])
            }

        val newProgvol = MultiVolumeShaderMip(
            VolumeShaderSignature(signatures),
            true, farPlaneDegradation,
            segments,
            additionalBindings,
            "InputZBuffer"
        )

        newProgvol.setTextureCache(textureCache)
        newProgvol.setDepthTextureName("InputZBuffer")
        logger.debug("Using program for $outOfCoreVolumeCount out-of-core volumes and $regularVolumeCount regular volumes")
        prog.add(newProgvol)

//        context.clearBindings()

        currentVolumeCount = outOfCoreVolumeCount to regularVolumeCount

        if (prog.size > 0) {
            logger.debug("We have ${prog.size} shaders ready")
            progvol = newProgvol//prog.last()

//            context.clearBindings()
            context = SceneryContext(this, useCompute)
            updateProgram(context)
            state = State.Ready
        } else {
            state = State.Created
        }
    }

    private fun clearKeysAndTextures() {
        val oldKeys = this.material.textures.keys()
            .asSequence()
            .filter { it.contains("_") }
        logger.info("Removing texture keys ${oldKeys.joinToString(",")}")
        oldKeys.map {
            this.material.textures.remove(it)
        }

        val oldProps = this.shaderProperties.keys
            .filter { it.contains("_x_") }
        logger.info("Removing shader props ${oldProps.joinToString(",")}")
        oldProps.map {
            this.shaderProperties.remove(it)
        }
    }

    /**
     * Updates the currently-used set of blocks using [context] to
     * facilitate the updates on the GPU.
     */
    @Synchronized
    protected fun updateBlocks(context: SceneryContext): Boolean {
        val currentProg = progvol
        if (currentProg == null) {
            logger.info("Not updating blocks, no prog")
            return false
        }

        nodes.forEach { bdvNode ->
            bdvNode.prepareNextFrame()
        }

        val cam = nodes.firstOrNull()?.getScene()?.activeObserver ?: return false
        val mvp = Matrix4f(cam.projection).mul(cam.getTransformation())

        // TODO: original might result in NULL, is this intended?
        currentProg.use(context)
        currentProg.setUniforms(context)

        var numTasks = 0
        val fillTasksPerVolume = ArrayList<VolumeAndTasks>()

        val taskCreationDuration = measureTimeMillis {
            renderStacksStates.forEachIndexed { i, state ->
                if (state.stack is MultiResolutionStack3D) {
                    val volume = outOfCoreVolumes[i]

                    volume.init(state.stack, cam.width, mvp)

                    val tasks = volume.fillTasks
                    numTasks += tasks.size
                    fillTasksPerVolume.add(VolumeAndTasks(tasks, volume, state.stack.resolutions().size - 1))
                }
            }
        }

        val fillTasksDuration = measureTimeMillis {
            taskLoop@ while (numTasks > textureCache.maxNumTiles) {
                fillTasksPerVolume.sortByDescending { it.numTasks() }
                for (vat in fillTasksPerVolume) {
                    val baseLevel = vat.volume.baseLevel
                    if (baseLevel < vat.maxLevel) {
                        vat.volume.baseLevel = baseLevel + 1
                        numTasks -= vat.numTasks()
                        vat.tasks.clear()
                        vat.tasks.addAll(vat.volume.fillTasks)
                        numTasks += vat.numTasks()

                        continue@taskLoop
                    }
                }
                break
            }
        }

        val durationFillTaskProcessing = measureTimeMillis {
            val fillTasks = ArrayList<FillTask>()
            fillTasksPerVolume.forEach {
                fillTasks.addAll(it.tasks)
            }
            logger.debug("Got ${fillTasks.size} fill tasks (vs max=${textureCache.maxNumTiles})")

            if (fillTasks.size > textureCache.maxNumTiles) {
                fillTasks.subList(textureCache.maxNumTiles, fillTasks.size).clear()
            }

            ProcessFillTasks.parallel(textureCache, pboChain, context, forkJoinPool, fillTasks)
//            ProcessFillTasks.sequential(textureCache, pboChain, context, fillTasks)
        }

        // TODO: is repaint necessary?
        // var repaint = false
        val durationLutUpdate = measureTimeMillis {
            renderStacksStates.forEachIndexed { i, state ->
                if (state.stack is MultiResolutionStack3D) {
                    val volumeBlocks = outOfCoreVolumes[i]
                    val timestamp = textureCache.nextTimestamp()
                    volumeBlocks.makeLut(timestamp)
                    //val complete = volumeBlocks.makeLut(timestamp)
                    // if (!complete) {
                    //    repaint = true
                    // }
                    context.bindTexture(volumeBlocks.lookupTexture)
                    volumeBlocks.lookupTexture.upload(context)
                }
            }
        }

        var minWorldVoxelSize = Double.POSITIVE_INFINITY
        val ready = readyToRender()

        val durationBinding = measureTimeMillis {
            renderStacksStates
                // sort by classname, so we get MultiResolutionStack3Ds first,
                // then simple stacks
                .sortedBy { it.javaClass.simpleName }
                .forEachIndexed { i, state ->
                    val s = state.stack
                    currentProg.setConverter(i, state.converterSetup)
                    currentProg.registerCustomSampler(i, "transferFunction", state.transferFunction)
                    currentProg.registerCustomSampler(i, "colorMap", state.colorMap)
                    currentProg.setCustomFloatArrayUniformForVolume(i, "slicingPlanes", 4, state.node.slicingArray())

                    context.bindTexture(state.transferFunction)
                    context.bindTexture(state.colorMap)

                    if (s is MultiResolutionStack3D) {
                        currentProg.setVolume(i, outOfCoreVolumes[i])
                        minWorldVoxelSize =
                            min(minWorldVoxelSize, outOfCoreVolumes[i].baseLevelVoxelSizeInWorldCoordinates)
                    }

                    if (s is SimpleStack3D) {
                        val volume = stackManager.getSimpleVolume(context, s)
                        currentProg.setVolume(i, volume)
                        context.bindTexture(volume.volumeTexture)
                        if (ready && state.node in updated) {
                            stackManager.clearReferences(volume.volumeTexture)
                            stackManager.upload(context, s, volume.volumeTexture)
                            updated.remove(state.node)
                        }
                        minWorldVoxelSize = min(minWorldVoxelSize, volume.voxelSizeInWorldCoordinates)
                    }
                }

            currentProg.setViewportWidth(cam.width)
            currentProg.setEffectiveViewportSize(cam.width, cam.height)
            currentProg.setDegrade(farPlaneDegradation)
            currentProg.setProjectionViewMatrix(mvp, maxAllowedStepInVoxels * minWorldVoxelSize)
            currentProg.use(context)
            currentProg.setUniforms(context)
            currentProg.bindSamplers(context)
        }

        logger.debug(
            "Task creation: {}ms, Fill task creation: {}ms, Fill task processing: {}ms, LUT update: {}ms, Bindings: {}ms",
            taskCreationDuration,
            fillTasksDuration,
            durationFillTaskProcessing,
            durationLutUpdate,
            durationBinding
        )
        // TODO: check if repaint can be made sufficient for triggering rendering
        return true
    }

    class SimpleTexture2D(
        val data: ByteBuffer,
        val width: Int,
        val height: Int,
        val format: Texture.InternalFormat,
        val wrap: Texture.Wrap,
        val minFilter: Texture.MinFilter,
        val magFilter: Texture.MagFilter
    ) : Texture3D {
        override fun texMinFilter(): Texture.MinFilter = minFilter
        override fun texMagFilter(): Texture.MagFilter = magFilter
        override fun texWrap(): Texture.Wrap = wrap
        override fun texWidth(): Int = width
        override fun texHeight(): Int = height
        override fun texDepth(): Int = 1
        override fun texInternalFormat(): Texture.InternalFormat = format
    }

    private fun TransferFunction.toTexture(): Texture3D {
        val data = this.serialise()
        return SimpleTexture2D(
            data, textureSize, textureHeight,
            Texture.InternalFormat.R32F, Texture.Wrap.CLAMP_TO_EDGE,
            Texture.MinFilter.LINEAR, Texture.MagFilter.LINEAR
        )
    }

    private fun Colormap.toTexture(): Texture3D {
        return SimpleTexture2D(
            buffer, width, height,
            Texture.InternalFormat.RGBA8, Texture.Wrap.CLAMP_TO_EDGE,
            Texture.MinFilter.LINEAR, Texture.MagFilter.LINEAR
        )
    }

    fun readyToRender(): Boolean {
        val multiResCount = renderStacksStates.count { it.stack is MultiResolutionStack3D }
        val regularCount = renderStacksStates.count { it.stack is SimpleStack3D }

        val multiResMatch = material.textures.count { it.key.startsWith("volumeCache") } == 1
            && material.textures.count { it.key.startsWith("lutSampler_") } >= multiResCount
        val regularMatch = material.textures.count { it.key.startsWith("volume_") } >= regularCount
        val counts = listOf("sourcemax", "offset", "scale", "im").map { key ->
            key to shaderProperties.keys.count {
                it.contains("${key}_x_")
            }
        }

//        if(multiResMatch && regularMatch) {
//            state = State.Ready
//        } else {
//            state = State.
//        }
        val ready =
            multiResMatch && regularMatch && (regularCount > 0 || multiResCount > 0) && counts.all { it.second == multiResCount + regularCount }
        if (!ready) {
            logger.debug("ReadyToRender: $multiResCount->$multiResMatch/$regularCount->$regularMatch\n " +
                " * ShaderProperties: ${shaderProperties.keys.joinToString(",")}\n " +
                " * Textures: ${material.textures.keys.joinToString(",")}\n " +
                " * Counts: ${counts.joinToString(",") { "${it.first}=${it.second}" }}"
            )
        }
        return ready
    }

    internal class VolumeAndTasks(tasks: List<FillTask>, val volume: VolumeBlocks, val maxLevel: Int) {
        val tasks: ArrayList<FillTask> = ArrayList(tasks)

        fun numTasks(): Int {
            return tasks.size
        }

    }

    /**
     * Pre-draw routine to be called by the rendered just before drawing.
     * Updates texture cache and used blocks.
     */
    override fun preDraw(): Boolean {
        logger.debug("Running predraw")
        context.bindTexture(textureCache)

        if (nodes.any { it.transferFunction.stale }) {
            transferFunctionTextures.clear()
            val keys = material.textures.filter { it.key.startsWith("transferFunction") }.keys
            keys.forEach { material.textures.remove(it) }
            renderStateUpdated = true
        }

        if (renderStateUpdated) {
            updateRenderState()
            needAtLeastNumVolumes(renderStacksStates.size)
            renderStateUpdated = false
        }

        var repaint = true
        val blockUpdateDuration = measureTimeMillis {
            if (!freezeRequiredBlocks) {
                try {
                    updateBlocks(context)
                } catch (e: RuntimeException) {
                    logger.warn("Probably ran out of data, corrupt BDV file? $e")
                    e.printStackTrace()
                }
            }
        }

        logger.debug("Block updates took {}ms", blockUpdateDuration)

        context.runDeferredBindings()
        if (repaint) {
            context.runTextureUpdates()
        }

        return readyToRender()
    }

    /**
     * Updates the current rendering state.
     */
    @Synchronized
    protected fun updateRenderState() {
        val stacks = ArrayList<StackState>(renderStacksStates.size)

        nodes.forEach { bdvNode ->
            val visibleSourceIndices = bdvNode.viewerState.visibleSourceIndices
            val currentTimepoint = bdvNode.viewerState.currentTimepoint

            logger.debug("Visible: at t=$currentTimepoint: ${visibleSourceIndices.joinToString(", ")}")
            for (i in visibleSourceIndices) {
                val source = bdvNode.viewerState.sources[i]
                if (bdvNode is BufferedVolume) {
                    SourceStacks.setSourceStackType(source.spimSource, SourceStacks.SourceStackType.SIMPLE)
                }
                val stack = SourceStacks.getStack3D(source.spimSource, currentTimepoint)

                val sourceTransform = AffineTransform3D()
                source.spimSource.getSourceTransform(currentTimepoint, 0, sourceTransform)

                if (stack is MultiResolutionStack3D) {
                    val o = TransformedMultiResolutionStack3D(stack, bdvNode, sourceTransform)
                    val tf = transferFunctionTextures.getOrPut(
                        bdvNode.viewerState.sources[i],
                        { bdvNode.transferFunction.toTexture() })
                    val colormap =
                        colorMapTextures.getOrPut(bdvNode.viewerState.sources[i], { bdvNode.colormap.toTexture() })
                    stacks.add(StackState(o, tf, colormap, bdvNode.converterSetups[i], bdvNode))
                } else if (stack is SimpleStack3D) {
                    val o: SimpleStack3D<*>
                    val ss = source.spimSource as? TransformedSource
                    val wrapped = ss?.wrappedSource

                    o = if (wrapped is BufferSource) {
                        val timepoints = wrapped.timepoints
                        if (timepoints.isEmpty()) {
                            logger.info("Timepoints is empty, skipping node")
                            return@forEach
                        }

                        val tp = min(max(0, currentTimepoint), timepoints.size - 1)
                        TransformedBufferedSimpleStack3D(
                            stack,
                            timepoints[tp].contents,
                            intArrayOf(wrapped.width, wrapped.height, wrapped.depth),
                            bdvNode,
                            sourceTransform
                        )
                    } else {
                        TransformedSimpleStack3D(stack, bdvNode, sourceTransform)
                    }

                    val tf = transferFunctionTextures.getOrPut(
                        bdvNode.viewerState.sources[i],
                        { bdvNode.transferFunction.toTexture() })
                    val colormap =
                        colorMapTextures.getOrPut(bdvNode.viewerState.sources[i], { bdvNode.colormap.toTexture() })
                    logger.debug("TF for ${bdvNode.viewerState.sources[i]} is $tf")
                    stacks.add(StackState(o, tf, colormap, bdvNode.converterSetups[i], bdvNode))
                }

                bdvNode.converterSetups[i].setViewer(this)
            }
        }

        renderStacksStates.clear()
        renderStacksStates.addAll(stacks)
    }


    /**
     * Adds a new volume [node] to the [VolumeManager]. Will trigger an update of the rendering state,
     * and recreation of the shaders.
     */
    @Synchronized
    fun add(node: Volume) {
        logger.debug("Adding $node to OOC nodes")
        nodes.add(node)
        updated.add(node)
        updateRenderState()
        needAtLeastNumVolumes(renderStacksStates.size)
    }

    @Synchronized
    fun remove(node: Volume) {
        logger.debug("Removing $node to OOC nodes")
        node.delegate = null
        nodes.remove(node)

        val volumes = nodes.toMutableList()
        hub?.get<VolumeManager>()?.let { hub?.remove(it) }

        val vm = VolumeManager(hub, useCompute)
        volumes.forEach {
            vm.add(it)
            it.delegate = vm
        }

        hub?.add(vm)
    }

    protected val updated = HashSet<Volume>()

    /**
     * Notifies the [VolumeManager] of any updates coming from [node],
     * will trigger an update of the rendering state, and potentially creation of new shaders.
     */
    @Synchronized
    fun notifyUpdate(node: Volume) {
        logger.debug("Received update from {}", node)
        updated.add(node)
        renderStateUpdated = true
        updateRenderState()
        needAtLeastNumVolumes(renderStacksStates.size)
    }

    /**
     * Requests re-rendering.
     */
    override fun requestRepaint() {
        renderStateUpdated = true
    }

    fun recreateCache(newMaxSize: Int) {
        logger.warn("Recreating cache, new size: $newMaxSize MB ")
        val cacheGridDimensions = TextureCache.findSuitableGridSize(cacheSpec, newMaxSize)

        textureCache = TextureCache(cacheGridDimensions, cacheSpec)

        pboChain = PboChain(5, 100, textureCache)

        prog.clear()
//        updateRenderState()
//        needAtLeastNumVolumes(renderStacks.size)
        preDraw()
    }

    fun removeCachedColormapFor(node: Volume) {
        node.viewerState.sources.forEach { source ->
            colorMapTextures.remove(source)
        }

        context.clearLUTs()
        renderStateUpdated = true
    }

    /** Companion object for Volume */
    companion object {
        /** Static [ForkJoinPool] for fill task submission. */
<<<<<<< HEAD
        protected val forkJoinPool: ForkJoinPool = ForkJoinPool(max(1, Runtime.getRuntime().availableProcessors()))
=======
        protected val forkJoinPool: ForkJoinPool = ForkJoinPool(max(1, Runtime.getRuntime().availableProcessors() / 2))
>>>>>>> 63eb65e8
    }
}<|MERGE_RESOLUTION|>--- conflicted
+++ resolved
@@ -793,10 +793,6 @@
     /** Companion object for Volume */
     companion object {
         /** Static [ForkJoinPool] for fill task submission. */
-<<<<<<< HEAD
         protected val forkJoinPool: ForkJoinPool = ForkJoinPool(max(1, Runtime.getRuntime().availableProcessors()))
-=======
-        protected val forkJoinPool: ForkJoinPool = ForkJoinPool(max(1, Runtime.getRuntime().availableProcessors() / 2))
->>>>>>> 63eb65e8
     }
 }