package graphics.scenery

import graphics.scenery.backends.Renderer
import graphics.scenery.utils.LazyLogger
import graphics.scenery.utils.MaybeIntersects
import graphics.scenery.utils.extensions.*
import kotlinx.coroutines.GlobalScope
import kotlinx.coroutines.launch
import net.imglib2.Localizable
import net.imglib2.RealLocalizable
import net.imglib2.RealPositionable
import org.joml.Matrix4f
import org.joml.Quaternionf
import org.joml.Vector3f
import org.joml.Vector4f
import java.io.Serializable
import java.sql.Timestamp
import java.util.*
import java.util.concurrent.CopyOnWriteArrayList
import java.util.concurrent.locks.ReentrantLock
import java.util.function.Consumer
import kotlin.collections.ArrayList
import kotlin.collections.HashMap
import kotlin.math.PI
import kotlin.math.max
import kotlin.math.min
import kotlin.properties.Delegates
import kotlin.reflect.KProperty
import kotlin.reflect.KProperty1
import kotlin.reflect.full.findAnnotation
import kotlin.reflect.full.memberProperties
import kotlin.reflect.jvm.isAccessible

/**
 * Class describing a [Node] of a [Scene], inherits from [Renderable]
 *
 * @author Ulrik Günther <hello@ulrik.is>
 * @constructor Creates a node with default settings, e.g. identity matrices
 *  for model, view, projection, etc.
 * @property[name] The name of the [Node]
 */
open class Node(open var name: String = "Node") : Renderable, Serializable, RealLocalizable, RealPositionable {
    protected val logger by LazyLogger()

    /** Unique ID of the Node */
    var uuid: UUID = UUID.randomUUID()
        private set
    /** Hash map used for storing metadata for the Node. [Renderer] implementations use
     * it to e.g. store renderer-specific state. */
    @Transient var metadata: HashMap<String, Any> = HashMap()

    /** Material of the Node */
    final override var material: Material = Material.DefaultMaterial()
    /** Initialisation flag. */
    override var initialized: Boolean = false
    /** State of the Node **/
    override var state : State = State.Ready
    /** Whether the Node is dirty and needs updating. */
    override var dirty: Boolean = true
    /** Flag to set whether the Node is visible or not, recursively affects children. */
    override var visible: Boolean = true
        set(v) {
            children.forEach { it.visible = v }
            field = v
        }
    /** instanced properties */
    var instancedProperties = LinkedHashMap<String, () -> Any>()
    /** The Node's lock. */
    override var lock: ReentrantLock = ReentrantLock()

    /** bounding box **/
    var boundingBox: OrientedBoundingBox? = null

    /**
     * Initialisation function for the Node.
     *
     * @return True of false whether initialisation was successful.
     */
    override fun init(): Boolean {
        return true
    }

    /** Name of the Node's type */
    var nodeType = "Node"
        protected set

    /** Node update routine, called before updateWorld */
    var update: ArrayList<() -> Unit> = ArrayList()

    /** World transform matrix. Will create inverse [iworld] upon modification. */
    override var world: Matrix4f by Delegates.observable(Matrix4f().identity()) { property, old, new -> propertyChanged(property, old, new) }
    /** Inverse [world] transform matrix. */
    override var iworld: Matrix4f by Delegates.observable(Matrix4f().identity()) { property, old, new -> propertyChanged(property, old, new) }
    /** Model transform matrix. Will create inverse [imodel] upon modification. */
    override var model: Matrix4f by Delegates.observable(Matrix4f().identity()) { property, old, new -> propertyChanged(property, old, new) }
    /** Inverse [world] transform matrix. */
    override var imodel: Matrix4f by Delegates.observable(Matrix4f().identity()) { property, old, new -> propertyChanged(property, old, new) }

    /** View matrix. Will create inverse [iview] upon modification. */
    override var view: Matrix4f by Delegates.observable(Matrix4f().identity()) { property, old, new -> propertyChanged(property, old, new) }
    /** Inverse [view] matrix. */
    override var iview: Matrix4f by Delegates.observable(Matrix4f().identity()) { property, old, new -> propertyChanged(property, old, new) }

    /** Projection matrix. Will create inverse [iprojection] upon modification. */
    override var projection: Matrix4f by Delegates.observable(Matrix4f().identity()) { property, old, new -> propertyChanged(property, old, new) }
    /** Inverse [projection] transform matrix. */
    override var iprojection: Matrix4f by Delegates.observable(Matrix4f().identity()) { property, old, new -> propertyChanged(property, old, new) }

    /** ModelView matrix. Will create inverse [imodelView] upon modification. */
    override var modelView: Matrix4f by Delegates.observable(Matrix4f().identity()) { property, old, new -> propertyChanged(property, old, new) }
    /** Inverse [modelView] transform matrix. */
    override var imodelView: Matrix4f by Delegates.observable(Matrix4f().identity()) { property, old, new -> propertyChanged(property, old, new) }

    /** ModelViewProjection matrix. */
    override var mvp: Matrix4f by Delegates.observable(Matrix4f().identity()) { property, old, new -> propertyChanged(property, old, new) }

    /** World position of the Node. Setting will trigger [world] update. */
    override var position: Vector3f by Delegates.observable(Vector3f(0.0f, 0.0f, 0.0f)) { property, old, new -> propertyChanged(property, old, new) }

    /** x/y/z scale of the Node. Setting will trigger [world] update. */
    override var scale: Vector3f by Delegates.observable(Vector3f(1.0f, 1.0f, 1.0f)) { property, old, new -> propertyChanged(property, old, new) }

    /** Rotation of the Node. Setting will trigger [world] update. */
    override var rotation: Quaternionf by Delegates.observable(Quaternionf(0.0f, 0.0f, 0.0f, 1.0f)) { property, old, new -> propertyChanged(property, old, new) }

    /** Children of the Node. */
    @Transient var children: CopyOnWriteArrayList<Node>
    /** Other nodes that have linked transforms. */
    @Transient var linkedNodes: CopyOnWriteArrayList<Node>
    /** Parent node of this node. */
    var parent: Node? = null

    /** Flag to store whether the node is a billboard and will always face the camera. */
    override var isBillboard: Boolean = false

    /** Creation timestamp of the node. */
    var createdAt: Long = 0
    /** Modification timestamp of the node. */
    var modifiedAt: Long = 0

    /** Stores whether the [model] matrix needs an update. */
    var wantsComposeModel = true
    /** Stores whether the [model] matrix needs an update. */
    var needsUpdate = true
    /** Stores whether the [world] matrix needs an update. */
    var needsUpdateWorld = true

    var discoveryBarrier = false

    val instances = CopyOnWriteArrayList<Node>()

    @Suppress("UNUSED_PARAMETER")
    protected fun <R> propertyChanged(property: KProperty<*>, old: R, new: R, custom: String = "") {
        if(property.name == "rotation"
            || property.name == "position"
            || property.name  == "scale"
            || property.name == custom) {
            needsUpdate = true
            needsUpdateWorld = true
        }
    }

    init {
        createdAt = (Timestamp(Date().time).time)

        children = CopyOnWriteArrayList()
        linkedNodes = CopyOnWriteArrayList()
        // null should be the signal to use the default shader
    }

    /**
     * Attaches a child node to this node.
     *
     * @param[child] The child to attach to this node.
     */
    fun addChild(child: Node) {
        child.parent = this
        this.children.add(child)

        val scene = this.getScene() ?: return
        scene.sceneSize.incrementAndGet()
        if(scene.onChildrenAdded.isNotEmpty()) {
            GlobalScope.launch {
                scene.onChildrenAdded.forEach { it.value.invoke(this@Node, child) }
            }
        }
    }

    /**
     * Removes a given node from the set of children of this node.
     *
     * @param[child] The child node to remove.
     */
    fun removeChild(child: Node): Boolean {
        this.getScene()?.sceneSize?.decrementAndGet()
        GlobalScope.launch { this@Node.getScene()?.onChildrenRemoved?.forEach { it.value.invoke(this@Node, child) } }

        return this.children.remove(child)
    }

    /**
     * Removes a given node from the set of children of this node.
     * If possible, use [removeChild] instead.
     *
     * @param[name] The name of the child node to remove.
     */
    fun removeChild(name: String): Boolean {
        for (c in this.children) {
            if (c.name.compareTo(name) == 0) {
                c.parent = null
                this.children.remove(c)
                return true
            }
        }

        return false
    }

    /**
     * Returns all children with the given [name].
     */
    fun getChildrenByName(name: String): List<Node> {
        return children.filter { it.name == name }
    }

    /**
     * Routine to call if the node has special requirements for drawing.
     */
    open fun draw() {

    }

    internal open fun preUpdate(renderer: Renderer, hub: Hub?) {

    }

    /**
     * PreDraw function, to be called before the actual rendering, useful for
     * per-timestep preparation.
     */
    open fun preDraw(): Boolean {
        return true
    }

    /**
     * Update the the [world] matrix of the [Node].
     *
     * This method will update the [model] and [world] matrices of the node,
     * if [needsUpdate] is true, or [force] is true. If [recursive] is true,
     * this method will also recurse into the [children] and [linkedNodes] of
     * the node and update these as well.
     *
     * @param[recursive] Whether the [children] should be recursed into.
     * @param[force] Force update irrespective of [needsUpdate] state.
     */
    @Synchronized fun updateWorld(recursive: Boolean, force: Boolean = false) {
        update.forEach { it.invoke() }

        if ((needsUpdate or force) && wantsComposeModel) {
            this.composeModel()

            needsUpdate = false
            needsUpdateWorld = true
        }

        if (needsUpdateWorld or force) {
            val p = parent
            if (p == null || p is Scene) {
                world.set(model)
            } else {
                world.set(p.world)
                world.mul(this.model)
            }
        }

        if (recursive) {
            this.children.forEach { it.updateWorld(true, needsUpdateWorld) }
            // also update linked nodes -- they might need updated
            // model/view/proj matrices as well
            this.linkedNodes.forEach { it.updateWorld(true, needsUpdateWorld) }
        }

        if(needsUpdateWorld) {
            needsUpdateWorld = false
        }
    }

    /**
     * This method composes the [model] matrices of the node from its
     * [position], [scale] and [rotation].
     */
    open fun composeModel() {
        @Suppress("SENSELESS_COMPARISON")
        if(position != null && rotation != null && scale != null) {
            model.translationRotateScale(
                Vector3f(position.x(), position.y(), position.z()),
                this.rotation,
                Vector3f(this.scale.x(), this.scale.y(), this.scale.z()))
        }
    }

    /**
     * Generates an [OrientedBoundingBox] for this [Node]. This will take
     * geometry information into consideration if this Node implements [HasGeometry].
     * In case a bounding box cannot be determined, the function will return null.
     */
    open fun generateBoundingBox(): OrientedBoundingBox? {
        if (this is HasGeometry) {
            val vertexBufferView = vertices.asReadOnlyBuffer()
            val boundingBoxCoords = floatArrayOf(0.0f, 0.0f, 0.0f, 0.0f, 0.0f, 0.0f)

            if (vertexBufferView.capacity() == 0 || vertexBufferView.remaining() == 0) {
                boundingBox = if(!children.none()) {
                    getMaximumBoundingBox()
                } else {
                    logger.warn("$name: Zero vertices currently, returning empty bounding box")
                    OrientedBoundingBox(this,0.0f, 0.0f, 0.0f,
                        0.0f, 0.0f, 0.0f)
                }

                return boundingBox
            } else {

                val vertex = floatArrayOf(0.0f, 0.0f, 0.0f)
                vertexBufferView.get(vertex)

                boundingBoxCoords[0] = vertex[0]
                boundingBoxCoords[1] = vertex[0]

                boundingBoxCoords[2] = vertex[1]
                boundingBoxCoords[3] = vertex[1]

                boundingBoxCoords[4] = vertex[2]
                boundingBoxCoords[5] = vertex[2]

                while(vertexBufferView.remaining() >= 3) {
                    vertexBufferView.get(vertex)

                    boundingBoxCoords[0] = minOf(boundingBoxCoords[0], vertex[0])
                    boundingBoxCoords[2] = minOf(boundingBoxCoords[2], vertex[1])
                    boundingBoxCoords[4] = minOf(boundingBoxCoords[4], vertex[2])

                    boundingBoxCoords[1] = maxOf(boundingBoxCoords[1], vertex[0])
                    boundingBoxCoords[3] = maxOf(boundingBoxCoords[3], vertex[1])
                    boundingBoxCoords[5] = maxOf(boundingBoxCoords[5], vertex[2])
                }

<<<<<<< HEAD
                if(logger.isTraceEnabled) {
                    logger.trace("$name: Calculated bounding box with ${boundingBoxCoords.joinToString(", ")}")
                }
                return OrientedBoundingBox(this, GLVector(boundingBoxCoords[0], boundingBoxCoords[2], boundingBoxCoords[4]),
                    GLVector(boundingBoxCoords[1], boundingBoxCoords[3], boundingBoxCoords[5]))
=======

                logger.debug("$name: Calculated bounding box with ${boundingBoxCoords.joinToString(", ")}")
                return OrientedBoundingBox(this, Vector3f(boundingBoxCoords[0], boundingBoxCoords[2], boundingBoxCoords[4]),
                    Vector3f(boundingBoxCoords[1], boundingBoxCoords[3], boundingBoxCoords[5]))
>>>>>>> f000ac77
            }
        } else {
            logger.warn("$name: Assuming 3rd party BB generation")
            return boundingBox
        }
    }

    @Transient private val shaderPropertyFieldCache = HashMap<String, KProperty1<Node, *>>()
    /**
     * Returns the [ShaderProperty] given by [name], if it exists and is declared by
     * this class or a subclass inheriting from [Node]. Returns null if the [name] can
     * neither be found as a property, or as member of the shaderProperties HashMap the Node
     * might declare.
     */
    fun getShaderProperty(name: String): Any? {
        // first, try to find the shader property in the cache, and either return it,
        // or, if the member of the cache is the shaderProperties HashMap, return the member of it.
        val f = shaderPropertyFieldCache[name]
        if (f != null) {
            val value = f.get(this)

            return if (value !is HashMap<*, *>) {
                f.get(this)
            } else {
                value.get(name)
            }
        }

        // First fallthrough: In case the field is not in the cache, check all member properties
        // containing the [ShaderProperty] annotation. If the property is found,
        // cache it for performance reasons and return it.
        val field = this.javaClass.kotlin.memberProperties.find { it.name == name && it.findAnnotation<ShaderProperty>() != null }

        if (field != null) {
            field.isAccessible = true

            shaderPropertyFieldCache.put(name, field)

            return field.get(this)
        }

        // Last fallthrough: If [name] cannot be found as a property, try to locate it in the
        // shaderProperties HashMap and return it. If it cannot be found here either, return null.
        this.javaClass.kotlin.memberProperties
            .filter { it.findAnnotation<ShaderProperty>() != null }
            .forEach {
                it.isAccessible = true
                if(logger.isTraceEnabled) {
                    logger.trace("ShaderProperty of ${this@Node.name}: ${it.name} ${it.get(this)?.javaClass}")
                }
            }
        val mappedProperties = this.javaClass.kotlin.memberProperties
            .firstOrNull {
                it.findAnnotation<ShaderProperty>() != null && it.get(this) is HashMap<*, *> && it.name == "shaderProperties"
            }

        return if (mappedProperties == null) {
            logger.warn("Could not find shader property '$name' in class properties or properties map!")
            null
        } else {
            mappedProperties.isAccessible = true

            val map = mappedProperties.get(this) as? HashMap<String, Any>
            if (map == null) {
                logger.warn("$this: $name not found in shaderProperties hash map")
                null
            } else {
                shaderPropertyFieldCache.put(name, mappedProperties)
                map.get(name)
            }
        }
    }

    /**
     * Returns the [Scene] this Node is ultimately attached to.
     * Will return null in case the Node is not attached to a [Scene] yet.
     */
    fun getScene(): Scene? {
        var p: Node? = this
        while(p !is Scene && p != null) {
            p = p.parent
        }

        return p as? Scene
    }

    /**
     * Centers the [Node] on a given position.
     *
     * @param[position] - the position to center the [Node] on.
     * @return Vector3f - the center offset calculcated for the [Node].
     */
    fun centerOn(position: Vector3f): Vector3f {
        val min = getMaximumBoundingBox().min
        val max = getMaximumBoundingBox().max

        val center = (max - min) * 0.5f
        this.position = position - (getMaximumBoundingBox().min + center)

        return center
    }

    /**
     * Taking this [Node]'s [boundingBox] into consideration, puts it above
     * the [position] entirely.
     */
    fun putAbove(position: Vector3f): Vector3f {
        val center = centerOn(position)

        val diffY = center.y() + position.y()
        val diff = Vector3f(0.0f, diffY, 0.0f)
        this.position = this.position + diff

        return diff
    }

    /**
     * Fits the [Node] within a box of the given dimension.
     *
     * @param[sideLength] - The size of the box to fit the [Node] uniformly into.
     * @param[scaleUp] - Whether the model should only be scaled down, or also up.
     * @return Vector3f - containing the applied scaling
     */
    fun fitInto(sideLength: Float, scaleUp: Boolean = false): Vector3f {
        val min = getMaximumBoundingBox().min.xyzw() ?: return Vector3f(0.0f)
        val max = getMaximumBoundingBox().max.xyzw() ?: return Vector3f(0.0f)

        (max - min).max()?.let { maxDimension ->
            val scaling = sideLength/maxDimension

            if((scaleUp && scaling > 1.0f) || scaling <= 1.0f) {
                this.scale = Vector3f(scaling, scaling, scaling)
            } else {
                this.scale = Vector3f(1.0f, 1.0f, 1.0f)
            }
        }

        return this.scale
    }

    /**
     * Orients the Node between points [p1] and [p2], and optionally
     * [rescale]s and [reposition]s it.
     */
    @JvmOverloads fun orientBetweenPoints(p1: Vector3f, p2: Vector3f, rescale: Boolean = false, reposition: Boolean = false): Quaternionf {
        val direction = p2 - p1
        val length = direction.length()

        this.rotation = Quaternionf().rotationTo(Vector3f(0.0f, 1.0f, 0.0f), direction.normalize())
        if(rescale) {
            this.scale = Vector3f(1.0f, length, 1.0f)
        }

        if(reposition) {
            this.position = Vector3f(p1)
        }

        return this.rotation
    }

    /**
     * Returns the maximum [OrientedBoundingBox] of this [Node] and all its children.
     */
    fun getMaximumBoundingBox(): OrientedBoundingBox {
        if(boundingBox == null && children.size == 0) {
            return OrientedBoundingBox(this,0.0f, 0.0f, 0.0f, 0.0f, 0.0f, 0.0f)
        }

        if(children.none { it !is BoundingGrid }) {
            return OrientedBoundingBox(this,boundingBox?.min ?: Vector3f(0.0f, 0.0f, 0.0f), boundingBox?.max ?: Vector3f(0.0f, 0.0f, 0.0f))
        }

        return children
            .filter { it !is BoundingGrid  }.map { it.getMaximumBoundingBox().translate(it.position) }
            .fold(boundingBox ?: OrientedBoundingBox(this, 0.0f, 0.0f, 0.0f, 0.0f, 0.0f, 0.0f), { lhs, rhs -> lhs.expand(lhs, rhs) })
    }

    /**
     * Checks whether two node's bounding boxes do intersect using a simple bounding sphere test.
     */
    fun intersects(other: Node): Boolean {
        boundingBox?.let { ownOBB ->
            other.boundingBox?.let { otherOBB ->
                return ownOBB.intersects(otherOBB)
            }
        }

        return false
    }

    /**
     * Returns the [Node]'s world position
     *
     * @returns The position in world space
     */
    fun worldPosition(v: Vector3f? = null): Vector3f {
        val target = v ?: position
        return if(parent is Scene && v == null) {
            Vector3f(target)
        } else {
            world.transform(Vector4f().set(target, 1.0f)).xyz()
        }
    }

    /**
     *  Runs an operation recursively on the node itself and all child nodes.
     *
     *  @param[func] A lambda accepting a [Node], representing this node and its potential children.
     */
    fun runRecursive(func: (Node) -> Unit) {
        func.invoke(this)

        children.forEach { it.runRecursive(func) }
    }

    /**
     *  Runs an operation recursively on the node itself and all child nodes.
     *
     *  @param[func] A Java [Consumer] accepting a [Node], representing this node and its potential children.
     */
    fun runRecursive(func: Consumer<Node>) {
        func.accept(this)

        children.forEach { it.runRecursive(func) }
    }

    /**
     * Performs a intersection test with an axis-aligned bounding box of this [Node], where
     * the test ray originates at [origin] and points into [dir].
     *
     * Returns a Pair of Boolean and Float, indicating whether an intersection is possible,
     * and at which distance.
     *
     * Code adapted from [zachamarz](http://gamedev.stackexchange.com/a/18459).
     */
    fun intersectAABB(origin: Vector3f, dir: Vector3f): MaybeIntersects {
        val bbmin = getMaximumBoundingBox().min.xyzw()
        val bbmax = getMaximumBoundingBox().max.xyzw()

        val min = world.transform(bbmin)
        val max = world.transform(bbmax)

        // skip if inside the bounding box
        if(origin.isInside(min.xyz(), max.xyz())) {
            return MaybeIntersects.NoIntersection()
        }

        val invDir = Vector3f(1 / (dir.x() + Float.MIN_VALUE), 1 / (dir.y() + Float.MIN_VALUE), 1 / (dir.z() + Float.MIN_VALUE))

        val t1 = (min.x() - origin.x()) * invDir.x()
        val t2 = (max.x() - origin.x()) * invDir.x()
        val t3 = (min.y() - origin.y()) * invDir.y()
        val t4 = (max.y() - origin.y()) * invDir.y()
        val t5 = (min.z() - origin.z()) * invDir.z()
        val t6 = (max.z() - origin.z()) * invDir.z()

        val tmin = max(max(min(t1, t2), min(t3, t4)), min(t5, t6))
        val tmax = min(min(max(t1, t2), max(t3, t4)), max(t5, t6))

        // we are in front of the AABB
        if (tmax < 0) {
            return MaybeIntersects.NoIntersection()
        }

        // we have missed the AABB
        if (tmin > tmax) {
            return MaybeIntersects.NoIntersection()
        }

        // we have a match! calculate entry and exit points
        val entry = origin + dir * tmin
        val exit = origin + dir * tmax
        val localEntry = Matrix4f(world).invert().transform(Vector4f().set(entry, 1.0f))
        val localExit = Matrix4f(world).invert().transform(Vector4f().set(exit, 1.0f))

        return MaybeIntersects.Intersection(tmin, entry, exit, localEntry.xyz(), localExit.xyz())
    }

    private fun Vector3f.isInside(min: Vector3f, max: Vector3f): Boolean {
        return this.x() > min.x() && this.x() < max.x()
            && this.y() > min.y() && this.y() < max.y()
            && this.z() > min.z() && this.z() < max.z()
    }

    /**
     * Write the current position into the passed array.
     *
     * @param position
     * receives current position
     */
    override fun localize(position: FloatArray?) {
        position?.set(0, this.position.x())
        position?.set(1, this.position.y())
        position?.set(2, this.position.z())
    }

    /**
     * Write the current position into the passed array.
     *
     * @param position
     * receives current position
     */
    override fun localize(position: DoubleArray?) {
        position?.set(0, this.position.x().toDouble())
        position?.set(1, this.position.y().toDouble())
        position?.set(2, this.position.z().toDouble())
    }

    /**
     * Return the current position in a given dimension.
     *
     * @param d
     * dimension
     * @return dimension of current position
     */
    override fun getFloatPosition(d: Int): Float {
        return this.position[d]
    }

    override fun toString(): String {
        return "$name(${javaClass?.simpleName})"
    }

    /**
     * Move by -1 in one dimension.
     *
     * @param d
     * dimension
     */
    override fun bck(d: Int) {
        move(-1, d)
    }

    /**
     * Move the element in one dimension for some distance.
     *
     * @param distance
     * @param d
     */
    override fun move(distance: Float, d: Int) {
        setPosition( getFloatPosition(d) + distance, d )
    }

    /**
     * Move the element in one dimension for some distance.
     *
     * @param distance
     * @param d
     */
    override fun move(distance: Double, d: Int) {
        setPosition( getDoublePosition(d) + distance, d )
    }

    /**
     * Move the element relative to its current location using a
     * [RealLocalizable] as distance vector.
     *
     * @param distance
     * relative offset, [RealLocalizable.numDimensions] must
     * be  [.numDimensions]
     */
    override fun move(distance: RealLocalizable?) {
        distance?.getDoublePosition(0)?.let { move(it, 0) }
        distance?.getDoublePosition(1)?.let { move(it, 1) }
        distance?.getDoublePosition(2)?.let { move(it, 2) }
    }

    /**
     * Move the element relative to its current location using a float[] as
     * distance vector.
     *
     * @param distance,
     * length must be  [.numDimensions]
     */
    override fun move(distance: FloatArray?) {
        distance?.get(0)?.let { move(it, 0 ) }
        distance?.get(1)?.let { move(it, 1 ) }
        distance?.get(2)?.let { move(it, 2 ) }
    }

    /**
     * Move the element relative to its current location using a float[] as
     * distance vector.
     *
     * @param distance,
     * length must be  [.numDimensions]
     */
    override fun move(distance: DoubleArray?) {
        distance?.get(0)?.let { move(it, 0 ) }
        distance?.get(1)?.let { move(it, 1 ) }
        distance?.get(2)?.let { move(it, 2 ) }
    }

    /**
     * Move the element in one dimension for some distance.
     *
     * @param distance
     * relative offset in dimension d
     * @param d
     * dimension
     */
    override fun move(distance: Int, d: Int) {
        move( distance.toLong(), d )
    }

    /**
     * Move the element in one dimension for some distance.
     *
     * @param distance
     * relative offset in dimension d
     * @param d
     * dimension
     */
    override fun move(distance: Long, d: Int) {
        this.position = this.position + Vector3f().setComponent(d, distance.toFloat())
    }

    /**
     * Move the element relative to its current location using an
     * [Localizable] as distance vector.
     *
     * @param distance
     * relative offset, [Localizable.numDimensions] must be
     *  [.numDimensions]
     */
    override fun move(distance: Localizable?) {
        distance?.getDoublePosition(0)?.let { move(it, 0) }
        distance?.getDoublePosition(1)?.let { move(it, 1) }
        distance?.getDoublePosition(2)?.let { move(it, 2) }
    }

    /**
     * Move the element relative to its current location using an int[] as
     * distance vector.
     *
     * @param distance
     * relative offset, length must be  [.numDimensions]
     */
    override fun move(distance: IntArray?) {
        distance?.get(0)?.let { move(it, 0 ) }
        distance?.get(1)?.let { move(it, 1 ) }
        distance?.get(2)?.let { move(it, 2 ) }
    }

    /**
     * Move the element relative to its current location using a long[] as
     * distance vector.
     *
     * @param distance
     * relative offset, length must be  [.numDimensions]
     */
    override fun move(distance: LongArray?) {
        distance?.get(0)?.let { move(it, 0 ) }
        distance?.get(1)?.let { move(it, 1 ) }
        distance?.get(2)?.let { move(it, 2 ) }
    }

    /** Gets the space's number of dimensions.  */
    override fun numDimensions(): Int {
        return 3
    }

    /**
     * Move by 1 in one dimension.
     *
     * @param d
     * dimension
     */
    override fun fwd(d: Int) {
        move( 1, d)
    }

    /**
     * Return the current position in a given dimension.
     *
     * @param d
     * dimension
     * @return dimension of current position
     */
    override fun getDoublePosition(d: Int): Double {
        return this.position[d].toDouble()
    }

    override fun setPosition(pos: RealLocalizable) {
        position.setComponent( 0, pos.getFloatPosition(0) )
        position.setComponent( 1, pos.getFloatPosition(1) )
        position.setComponent( 2, pos.getFloatPosition(2) )
    }

    /**
     * Set the position of the element.
     *
     * @param position
     * absolute position, length must be
     * [.numDimensions]
     */
    override fun setPosition(pos: FloatArray?) {
        pos?.get(0)?.let { setPosition(it, 0 ) }
        pos?.get(1)?.let { setPosition(it, 1 ) }
        pos?.get(2)?.let { setPosition(it, 2 ) }
    }

    /**
     * Set the position of the element.
     *
     * @param position
     * absolute position, length must be
     * [.numDimensions]
     */
    override fun setPosition(pos: DoubleArray?) {
        pos?.get(0)?.let { setPosition(it, 0 ) }
        pos?.get(1)?.let { setPosition(it, 1 ) }
        pos?.get(2)?.let { setPosition(it, 2 ) }
    }

    /**
     * Set the position of the element for one dimension.
     *
     * @param position
     * @param d
     */
    override fun setPosition(pos: Float, d: Int) {
        position.setComponent( d, pos )
    }

    /**
     * Set the position of the element for one dimension.
     *
     * @param position
     * @param d
     */
    override fun setPosition(pos: Double, d: Int) {
        setPosition( pos.toFloat(), d )
    }

    /**
     * Place the element at the same location as a given [Localizable]
     *
     * @param position
     * absolute position, [Localizable.numDimensions] must be
     *  [.numDimensions]
     */
    override fun setPosition(pos: Localizable?) {
        pos?.getIntPosition(0)?.let { setPosition(it, 0 ) }
        pos?.getIntPosition(1)?.let { setPosition(it, 1 ) }
        pos?.getIntPosition(2)?.let { setPosition(it, 2 ) }
    }

    /**
     * Set the position of the element.
     *
     * @param position
     * absolute position, length must be
     * [.numDimensions]
     */
    override fun setPosition(pos: IntArray?) {
        pos?.get(0)?.let { setPosition(it, 0) }
        pos?.get(1)?.let { setPosition(it, 1) }
        pos?.get(2)?.let { setPosition(it, 2) }
    }

    /**
     * Set the position of the element.
     *
     * @param position
     * absolute position, length must be
     * [.numDimensions]
     */
    override fun setPosition(pos: LongArray?) {
        pos?.get(0)?.let { setPosition(it, 0) }
        pos?.get(1)?.let { setPosition(it, 1) }
        pos?.get(2)?.let { setPosition(it, 2) }
    }

    /**
     * Set the position of the element for one dimension.
     *
     * @param position
     * absolute position in dimension d
     * @param d
     * dimension
     */
    override fun setPosition(position: Int, d: Int) {
        setPosition(position.toLong(), d)
    }

    /**
     * Set the position of the element for one dimension.
     *
     * @param position
     * absolute position in dimension d
     * @param d
     * dimension
     */
    override fun setPosition(position: Long, d: Int) {
        setPosition(position.toFloat(), d)
    }

    companion object NodeHelpers {
        /**
         * Depth-first search for elements in a Scene.
         *
         * @param[origin] The [Node] to start the search at.
         * @param[func] A lambda taking a [Node] and returning a Boolean for matching.
         * @return A list of [Node]s that match [func].
         */
        @Suppress("unused")
        fun discover(origin: Node, func: (Node) -> Boolean): ArrayList<Node> {
            val visited = HashSet<Node>()
            val matched = ArrayList<Node>()

            fun discover(current: Node, f: (Node) -> Boolean) {
                if (!visited.add(current)) return
                for (v in current.children) {
                    if (f(v)) {
                        matched.add(v)
                    }
                    discover(v, f)
                }
            }

            discover(origin, func)

            return matched
        }
    }
}<|MERGE_RESOLUTION|>--- conflicted
+++ resolved
@@ -345,18 +345,9 @@
                     boundingBoxCoords[5] = maxOf(boundingBoxCoords[5], vertex[2])
                 }
 
-<<<<<<< HEAD
-                if(logger.isTraceEnabled) {
-                    logger.trace("$name: Calculated bounding box with ${boundingBoxCoords.joinToString(", ")}")
-                }
-                return OrientedBoundingBox(this, GLVector(boundingBoxCoords[0], boundingBoxCoords[2], boundingBoxCoords[4]),
-                    GLVector(boundingBoxCoords[1], boundingBoxCoords[3], boundingBoxCoords[5]))
-=======
-
                 logger.debug("$name: Calculated bounding box with ${boundingBoxCoords.joinToString(", ")}")
                 return OrientedBoundingBox(this, Vector3f(boundingBoxCoords[0], boundingBoxCoords[2], boundingBoxCoords[4]),
                     Vector3f(boundingBoxCoords[1], boundingBoxCoords[3], boundingBoxCoords[5]))
->>>>>>> f000ac77
             }
         } else {
             logger.warn("$name: Assuming 3rd party BB generation")
